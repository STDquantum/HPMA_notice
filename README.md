--- conflicted
+++ resolved
@@ -1,7 +1,3 @@
 # Game Notice Version Tracker
 
-## Version History
-<<<<<<< HEAD
-=======
-version:305version:306
->>>>>>> 87079b8f
+## Version History